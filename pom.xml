--- conflicted
+++ resolved
@@ -22,11 +22,7 @@
 
   <groupId>co.cask.hydrator</groupId>
   <artifactId>dynamic-spark</artifactId>
-<<<<<<< HEAD
-  <version>1.8.0-SNAPSHOT</version>
-=======
-  <version>1.8.0</version>
->>>>>>> 13286977
+  <version>1.9.0-SNAPSHOT</version>
 
   <properties>
     <!-- properties for script build step that creates the config files for the artifacts -->
